--- conflicted
+++ resolved
@@ -4,7 +4,6 @@
 SmartWire, BusWireUpdate 
  
 #### Notes: ####
-<<<<<<< HEAD
 - Group project work to implement wire labels during wire updates - updateWire needs to be able to return ModelT type as well (using smartautoroute D.U. return type I created). Chose not to implement in updateWires as I have to change the type of references to updateWire which stretches to SmartPortOrder, which was assigned to Indraneel, which would affect his implementation in his individual code. Hence, I chose to implement this advancement with him in the group project phase so that we can collaborate directly on his SmartPortOrder file.
 - Wires with Top output port edge exhibit weird behaviour with regards to routing, as the smartwire module incorrectly detects that there is a symbol in the way since middlecondition is met, however, when tightening the constraint of the middlecondition to only include wires with output port edge being left or right, this was not possible since there is a bug with the wire output port edge not being stored in the orientation and order maps. - Will be fixed in group phase.
 
@@ -13,13 +12,7 @@
 #### Notes: #### 
 The SmartPortOrdering can only re-order contigous sections of wires. For example: you can't have 2 wires with input port indexes [0,1] and the output ports[3,9], obviously they can be at any output port index such as [78,79] but the only condition is they have to be next to each other as a contiguous set.
 Obviously this sort of issue is mainly only present on custom components as other components seem to have a max input of 3. 
-=======
-- Wires with Top output port edge exhibit weird behaviour with regardfs to routing, as the smartwire module thinks there is a symbol in teh way since middlecondition is met, however, when tightening the constraint of the middlecondition to only include wires with output port edge being left or right, this was not possible since there is a bug with the wire output port edge not being stored in the orientation and order maps. - Will be fixed in group phase.
-- Group project work to implement wire labels during wire updates - updateWire needs to be able to return ModelT type as well (using smartautoroute D.U. return type I created). Chose not to implement in updateWires as I have to change the type of references to updateWire which stretches to SmartPortOrder, which was assigned to Indraneel, which would affect his implementation in his individual code. Hence, I chose to implement this advancement with him in the group project phase so that we can collaborate directly on his SmartPortOrder file.
 
-### **Indraneel (HLP23: Author Indraneel):** 
-SmartPortOrder
->>>>>>> 33ea5205
 
 ### **Shaanuka (HLP23: Author Shaanuka):** 
 SymbolView, Renderer, DrawHelpers, DrawModelType, SmartSizeSymbol, Style.
