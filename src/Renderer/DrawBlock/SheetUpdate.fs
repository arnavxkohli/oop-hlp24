--- conflicted
+++ resolved
@@ -1048,11 +1048,7 @@
         DebugIsConnected = false
         DebugMappings = [||]
         DebugDevice = None
-<<<<<<< HEAD
-        Box = {WidthStart=0.;HeightStart=0.;TopLeftStart= {X=0;Y=0};StartingPos = {X=0;Y=0};StartingMouse = {X=0;Y=0};ShowBox = false ; BoxBound = {TopLeft = {X=0.0; Y=0.0}; H=0.0; W=0.0}; ScaleButton = {Center= {X=0.0;Y=0.0}; Radius = 0.0}}
-=======
-        Box = {MovingPosButton={X=0;Y=0};MovingPos={X=0;Y=0};WidthStart=0.;HeightStart=0.;TopLeftStart= {X=0;Y=0};StartingPos = {X=0;Y=0};ShowBox = false ; BoxBound = {TopLeft = {X=0.0; Y=0.0}; H=0.0; W=0.0}; ScaleButton = {Center= {X=0.0;Y=0.0}; Radius = 0.0}}
->>>>>>> 388bbf0e
+        Box = {MovingPosButton={X=0;Y=0};MovingPos={X=0;Y=0};WidthStart=0.;StartingMouse = {X=0;Y=0};HeightStart=0.;TopLeftStart= {X=0;Y=0};StartingPos = {X=0;Y=0};ShowBox = false ; BoxBound = {TopLeft = {X=0.0; Y=0.0}; H=0.0; W=0.0}; ScaleButton = {Center= {X=0.0;Y=0.0}; Radius = 0.0}}
         ButtonList =[]
     }, Cmd.none
 
