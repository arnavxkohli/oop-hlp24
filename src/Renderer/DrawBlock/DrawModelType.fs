﻿module DrawModelType


open CommonTypes
open DrawHelpers
open Fable.React
open Fable.React.Props
open Elmish
open Optics
open Node.ChildProcess

//--------------------------COMMON TYPES------------------------------//

/// Static 1D data defining position range within which the currently moved thing will "snap"
/// to fixed point (Snap).
type SnapData = {
    UpperLimit: float
    LowerLimit: float
    Snap: float
    /// DisplayLine may not be the same as Snap because when two symbols snap together the
    /// displayed line must go through the centre of each symbol, whereas the TopLeft 
    /// coordinate is the one which is snapped
    IndicatorPos: float
    }

/// Dynamic data used when a symbol is being snapped
type Snap = {
    UnSnapPosition: float
    SnapPosition: float
    SnapIndicatorPos: float
}
// lenses to access fields in above types
let unSnapPositon_ = Lens.create (fun s -> s.UnSnapPosition) (fun u s -> {s with UnSnapPosition = u})
let snapPosition_ = Lens.create (fun s -> s.SnapPosition) (fun u s -> {s with SnapPosition = u})
let snapIndicatorPos_ = Lens.create (fun s -> s.SnapIndicatorPos) (fun u s -> {s with SnapIndicatorPos = u})

/// All the 1D data needed to manage snapping of a moving symbol
type SnapInfo = {
    /// static data - set of "snap" positions
    SnapData: SnapData array 
    /// dynamic data - present if symbol is currently snapped
    SnapOpt: Snap option 
    }

// lenses to access fields in the above types
let snapData_ = Lens.create (fun inf -> inf.SnapData) (fun s inf -> {inf with SnapData = s})
let snapOpt_ = Lens.create (fun inf -> inf.SnapOpt) (fun s inf -> {inf with SnapOpt = s})

type SnapXY = {SnapX: SnapInfo; SnapY: SnapInfo}
let snapX_ = Lens.create (fun xy -> xy.SnapX) (fun s xy -> {xy with SnapX = s})
let snapY_ = Lens.create (fun xy -> xy.SnapY) (fun s xy -> {xy with SnapY = s})


/// ---------- SYMBOL TYPES ----------
module SymbolT =
    open Optics.Operators

    /// Represents the orientation of a wire segment or symbol flip
    type FlipType =  FlipHorizontal | FlipVertical
    type RotationType = RotateClockwise | RotateAntiClockwise
    type ScaleType = ScaleUp | ScaleDown


    /// Wraps around the input and output port id types
    type PortId = | InputId of InputPortId | OutputId of OutputPortId

    /// data structures defining where ports are put on symbol boundary
    /// strings here are used for port ids
    type PortMaps =
        {     
            /// Maps edge to list of ports on that edge, in correct order
            Order: Map<Edge, string list>
            /// Maps the port ids to which side of the component the port is on
            Orientation: Map<string, Edge>
        }

    let order_ = Lens.create (fun a -> a.Order) (fun s a -> {a with Order = s})
    let orientation_ = Lens.create (fun a -> a.Orientation) (fun s a -> {a with Orientation = s})

    /// data here changes how the symbol looks but has no other effect
    type ShowPorts = | ShowInput | ShowOutput | ShowBoth | ShowBothForPortMovement | ShowNone | ShowOneTouching of Port | ShowOneNotTouching of Port | ShowTarget  
    

    type AppearanceT =
        {
            // During various operations the ports on a symbol (input, output, or both types)
            // are highlighted as circles. This D.U. controls that.
            ShowPorts: ShowPorts
            // appears not to be used now.
            HighlightLabel: bool
            /// symbol color is determined by symbol selected / not selected, or if there are errors.
            Colour: string
            /// translucent symbols are used uring symbol copy operations.
            Opacity: float  

     
        }

    /// This defines the colors used in teh drawblack, and therfore also the symbol color.
    type ThemeType =
        |White
        |Light
        |Colourful

    let showPorts_ = Lens.create (fun a -> a.ShowPorts) (fun s a -> {a with ShowPorts = s})
    // let showOutputPorts_ = Lens.create (fun a -> a.ShowOutputPorts) (fun s a -> {a with ShowOutputPorts = s})
    let highlightLabel_ = Lens.create (fun a -> a.HighlightLabel) (fun s a -> {a with HighlightLabel = s})
    let colour_ = Lens.create (fun a -> a.Colour) (fun s a -> {a with Colour = s})
    let opacity_ = Lens.create (fun a -> a.Opacity) (fun s a -> {a with Opacity = s})
 
    /// Represents a symbol, that contains a component and all the other information needed to render it
    type Symbol =
        {
            /// Coordinates of the symbol's top left corner
            /// on component save/restore this is also X,Y on Component type.
            Pos: XYPos
        
            /// Width of the wires connected to input ports 0 & 1
            /// This is needed on the symbol only for  bus splitter and bus merge symbols
            /// These display the bit numbers of their connections.
            /// wire widths are calulated by width inference so these values are transient and
            /// need not be stored.
            InWidth0: int option
            InWidth1: int option

            /// the following fields define the position and size of the component label.
            /// labels will rotate when the symbol is rotated.
            /// labels can be manually adjusted, if not position is as default (for given rotation)
            LabelBoundingBox: BoundingBox
            LabelHasDefaultPos: bool
            LabelRotation: Rotation option
        
            /// this filed contains transient information that alters the appearance of the symbol
            Appearance: AppearanceT

            /// This, for convenience, is a copy of the component Id string, used as Id for symbol
            /// Thus symbol Id = component Id.
            /// It is unique within one design sheet.
            Id : ComponentId  

            /// This is the electrical component.
            /// When the component is loaded into draw block the position is kept as Pos field in symbol
            /// However H & W remain important, as the height and width of the symbol. This is anomalous.
            /// It would make sure sense for all geometric info to be in fields on the symbol.
            /// However X,Y,H,W are used (to some extent) in non-draw-block Issie code.
            /// NB HScale, VScale modify H,
            Component : Component  
            
            /// transient field to show if ports are being dragged in teh UI.
            Moving: bool
            /// determines whetehr the symbol or its contents (it it is a custom component) contain any clo9cked logic.
            /// used to display a clokc symbol
            IsClocked: bool
            /// determines whether symbol is rorated (in 90 degree increments) or flipped (reflected).
            STransform: STransform
            ReversedInputPorts: bool option

            /// These maps contain the order (on and edge), and the symbol edge, of each port.
            /// Edge positions are known from the component XYPos and H (height), W (width).
            /// Ports are located as fixed equidistant positions along each component edge dependent on number of ports.
            /// Therefore port position can be calculated from these maps and XYPos, H, W.
            PortMaps : PortMaps

            /// HScale & VScale modify default W (width)  and H (height) respectively if not None. They are changed by symbol property box.
            /// Horizontal symbol dimension = HScale*W etc
            /// They are currently used only on Custom Components and will not work on other omponents.
            HScale : float option
            /// HScale & VScale modify W and H respectively if not None.
            /// Vertical symbol dimension = VScale*H etc
            /// They are currently used only on Custom Components and will not work on other omponents.

            VScale : float option

            /// Option to represent a port that is being moved, if it's some, it contains the moving port's Id and its current position.
            /// dynamic info used in port move operation.
            MovingPort: Option<{|PortId:string; CurrPos: XYPos|}>
            /// dynamic info used in port move operation
            MovingPortTarget: (XYPos*XYPos) option
        }

    let appearance_ = Lens.create (fun a -> a.Appearance) (fun s a -> {a with Appearance = s})
    let portMaps_ = Lens.create (fun a -> a.PortMaps) (fun s a -> {a with PortMaps = s})
    let movingPort_ = Lens.create (fun a -> a.MovingPort) (fun s a -> {a with MovingPort = s})
    let movingPortTarget_ = Lens.create (fun a -> a.MovingPortTarget) (fun s a -> {a with MovingPortTarget = s})
    let component_ = Lens.create (fun a -> a.Component) (fun s a -> {a with Component = s})


    /// Represents all the symbols and ports on the sheet
    type Model = {
        Symbols: Map<ComponentId, Symbol>

        /// All the symbols currently on the clipboard
        CopiedSymbols: Map<ComponentId, Symbol>

        /// Contains all the input and output ports in the model (currently rendered)
        Ports: Map<string, Port>

        /// Contains all the inputports that have a wire connected to them.
        /// If a port is in the set, it is connected, otherwise it is not
        InputPortsConnected:  Set<InputPortId>

        /// Represents the number of wires connected to each output port in the model
        OutputPortsConnected: Map<OutputPortId, int>

        Theme: ThemeType
        }

    //----------------------------Message Type-----------------------------------//

    /// The different messages coming from sheet, normally represent events
    type Msg =
        | MouseMsg of MouseT
        | AddSymbol of (LoadedComponent list) * pos:XYPos * compType:ComponentType * lbl: string
        | CopySymbols of ComponentId list
        | DeleteSymbols of sIds:ComponentId list
        | ShowAllInputPorts | ShowAllOutputPorts | DeleteAllPorts
        | MoveSymbols of compList: ComponentId list * move: XYPos
        | MoveLabel of compId: ComponentId * move: XYPos
        | ShowPorts of ComponentId list
        | ShowCustomOnlyPorts of ComponentId list
        | SelectSymbols of ComponentId list// Issie interface
        | SymbolsHaveError of sIds: ComponentId list
        | ChangeLabel of sId : ComponentId * newLabel : string
        | PasteSymbols of sIds: ComponentId list
        | ColorSymbols of compList : ComponentId list * colour : HighLightColor
        | ErrorSymbols of errorIds: ComponentId list * selectIds: ComponentId list * isDragAndDrop: bool
        | ChangeNumberOfBits of compId:ComponentId * NewBits:int 
        | ChangeLsb of compId: ComponentId * NewBits:int64 
        | ChangeInputValue of compId: ComponentId * newVal: int
        | ChangeScale of compId:ComponentId * newScale:float * whichScale:ScaleAdjustment
        | ChangeConstant of compId: ComponentId * NewBits:int64 * NewText:string
        | ChangeBusCompare of compId: ComponentId * NewBits:uint32 * NewText:string
        | ChangeReversedInputs of compId: ComponentId
        | ChangeAdderComponent of compId: ComponentId * oldComp: Component * newComp: ComponentType
        | ChangeCounterComponent of compId: ComponentId * oldComp: Component * newComp: ComponentType
        | ResetModel // For Issie Integration
        | LoadComponents of  LoadedComponent list * Component list // For Issie Integration
        | WriteMemoryLine of ComponentId * int64 * int64 // For Issie Integration 
        | WriteMemoryType of ComponentId * ComponentType
        | UpdateMemory of ComponentId * (Memory1 -> Memory1)
        | RotateLeft of compList : ComponentId list * RotationType
        | Flip of compList: ComponentId list * orientation: FlipType
        /// Taking the input and..
        | MovePort of portId: string * move: XYPos
        | MovePortDone of portId: string * move: XYPos
        | SaveSymbols
        | SetTheme of ThemeType
             //------------------------Sheet interface message----------------------------//
        | UpdateBoundingBoxes

    
    let symbols_ = Lens.create (fun m -> m.Symbols) (fun s m -> {m with Symbols = s})
    let ports_ = Lens.create (fun m -> m.Ports) (fun w m -> {m with Ports = w})
    let symbolOf_ k = symbols_ >-> Map.valueForce_ "What? Symbol id lookup in model failed" k


        //------------------------------------------------------------------------//
    //------------------------------BusWire Types-----------------------------//
    //------------------------------------------------------------------------//
    
module BusWireT =

    type Orientation = | Vertical | Horizontal
    
    ///
    type SnapPosition = High | Mid | Low
    
    /// Represents how wires are rendered
    type WireType = Radial | Modern | Jump
    
    /// Represents how a wire segment is currently being routed
    type RoutingMode = Manual | Auto
    
    /// Used to represent a segment in a wire
    type Segment = 
        {
            Index: int
            Length : float
            WireId: ConnectionId
            /// List of offsets along a segment where jumps or intersects occur. Matches the sign of Length. Only used on horizontal segments.
            IntersectOrJumpList: float list
            Draggable : bool
            Mode : RoutingMode
        }
        with
            /// get SegmentID id for segment
            member inline this.GetId() = this.Index,this.WireId
            /// return true if segment length is 0 to within FP tolerance
            member inline this.IsZero() = abs this.Length < XYPos.epsilon
    
    /// Add absolute vertices to a segment
    type ASegment = {
            Start: XYPos
            End: XYPos
            Segment: Segment
        }
        with
            /// get SegmentID id for segment
            member inline this.GetId() = this.Segment.Index,this.Segment.WireId
            /// return true if segment length is 0 to within FP tolerance
            member inline this.IsZero() = abs this.Segment.Length < XYPos.epsilon

    
    type Wire =
        {
            WId: ConnectionId 
            InputPort: InputPortId
            OutputPort: OutputPortId
            Color: HighLightColor
            Width: int
            Segments: list<Segment>
            StartPos : XYPos
            InitialOrientation : Orientation
        }

    let segments_ = Lens.create (fun m -> m.Segments) (fun s m -> {m with Segments = s})
   
    
    /// Defines offsets used to render wire width text
    type TextOffset =
        static member yOffset = 7.
        static member xOffset = 1.
        static member xLeftOffset = 20.
    
    type Model =
        {
            Symbol: SymbolT.Model
            Wires: Map<ConnectionId, Wire>
            CopiedWires: Map<ConnectionId, Wire> 
            SelectedSegment: SegmentId option
            LastMousePos: XYPos
            ErrorWires: list<ConnectionId>
            Notifications: Option<string>
            Type : WireType
            ArrowDisplay: bool
        }
    
    //----------------------------Message Type-----------------------------------//
    
    /// BusWire messages: see BusWire.update for more info
    type Msg =
        | Symbol of SymbolT.Msg // record containing messages from Symbol module
        | AddWire of (InputPortId * OutputPortId) // add a new wire between these ports to the model
        | BusWidths
        | CopyWires of list<ConnectionId>
        | DeleteWires of list<ConnectionId>
        | DeleteWiresOnPort of (Port option) list
        | SelectWires of list<ConnectionId>
        | UpdateWires of list<ComponentId> * XYPos
        | UpdateSymbolWires of ComponentId
        | DragSegment of SegmentId * MouseT
        | CoalesceWire of ConnectionId
        | ColorWires of list<ConnectionId> * HighLightColor
        | ErrorWires of list<ConnectionId>
        | ResetJumps of list<ConnectionId>
        | MakeJumps of list<ConnectionId>
        | UpdateWireDisplayType of WireType
        | ToggleArrowDisplay
        | ResetModel // For Issie Integration
        | LoadConnections of list<Connection> // For Issie Integration
        | UpdateConnectedWires of list<ComponentId> // rotate each symbol separately. TODO - rotate as group? Custom comps do not rotate
        | RerouteWire of string

    open Optics
    open Operators
    let symbol_ = Lens.create (fun m -> m.Symbol) (fun w m -> {m with Symbol = w})
    let wires_ = Lens.create (fun m -> m.Wires) (fun w m -> {m with Wires = w})
    let wireOf_ k = wires_ >-> Map.valueForce_ "What? Symbol id lookup in model failed" k
    let symbolOf_ k = symbol_ >-> SymbolT.symbolOf_ k

module SheetT =

    /// Used to keep mouse movement (AKA velocity) info as well as position
    type XYPosMov = {
        Pos: XYPos
        Move: XYPos
        }
    
    let move_ = Lens.create (fun m -> m.Move) (fun w m -> {m with Move = w})
    let pos_ = Lens.create (fun m -> m.Pos) (fun w m -> {m with Pos = w})

    /// Used to keep track of what the mouse is on
    type MouseOn =
        | Label of CommonTypes.ComponentId
        | InputPort of CommonTypes.InputPortId * XYPos
        | OutputPort of CommonTypes.OutputPortId * XYPos
        | Component of CommonTypes.ComponentId
        | Connection of CommonTypes.ConnectionId
        | Canvas

    /// Keeps track of the current action that the user is doing
    type CurrentAction =
        | Selecting
        | InitialiseMoving of CommonTypes.ComponentId // In case user clicks on a component and never drags the mouse then we'll have saved the component that the user clicked on to reset any multi-selection to that component only.
        | InitialiseMovingLabel of CommonTypes.ComponentId
        | MovingSymbols
        | MovingLabel
        | DragAndDrop
        | Panning of offset: XYPos // panning sheet using shift/drag, offset = (initials) ScreenScrollPos + (initial) ScreenPage
        | MovingWire of SegmentId // Sends mouse messages on to BusWire
        | ConnectingInput of CommonTypes.InputPortId // When trying to connect a wire from an input
        | ConnectingOutput of CommonTypes.OutputPortId // When trying to connect a wire from an output
        | Scrolling // For Automatic Scrolling by moving mouse to edge to screen
        | Idle
        // ------------------------------ Issie Actions ---------------------------- //
        | InitialisedCreateComponent of LoadedComponent list * ComponentType * string
        | MovingPort of portId: string//?? should it have the port id?

    type UndoAction =
        | MoveBackSymbol of CommonTypes.ComponentId List * XYPos
        | UndoPaste of CommonTypes.ComponentId list



    /// Keeps track of what cursor to show
    type CursorType =
        | Default
        | ClickablePort
        | NoCursor
        | Spinner
        | GrabWire
        | GrabLabel
        | GrabSymbol
        | Grabbing
    with
        member this.Text() = 
            match this with
            | Default -> "default"
            | ClickablePort -> "move"
            | NoCursor -> "none"
            | Spinner -> "wait"
            | GrabWire -> "crosshair"
            | GrabSymbol -> "cell"
            | GrabLabel -> "grab"
            | Grabbing -> "grabbing"



    /// For Keyboard messages
    type KeyboardMsg =
<<<<<<< HEAD
        | CtrlS | CtrlC | CtrlV | CtrlZ | CtrlY | CtrlA | CtrlW | AltC | AltV | AltZ | AltShiftZ | ZoomIn | ZoomOut | DEL | ESC | CtrlR | CtrlT
=======
        | CtrlS | CtrlC | CtrlV | CtrlZ | CtrlY | CtrlA | CtrlW | AltC | AltV | AltZ | AltShiftZ | ZoomIn | ZoomOut | DEL | ESC | CtrlU | CtrlI
>>>>>>> 0e56ddd2

    type WireTypeMsg =
        | Jump | Radiussed | Modern

    type IssieInterfaceMsg =
        | ToggleArrows

    /// Possible fields that may (or may not) be used in a dialog popup.
    type PopupDialogData = {
        Text : string option;
        Int : int option;
        Int2: int64 option
    }

    type Arrange = | AlignSymbols | DistributeSymbols

    type CompilationStage =
        | Completed of int
        | InProgress of int
        | Failed
        | Queued
    
    type CompilationStageLabel =
        | Synthesis
        | PlaceAndRoute
        | Generate
        | Upload

    type CompileStatus = {
        Synthesis: CompilationStage;
        PlaceAndRoute: CompilationStage;
        Generate: CompilationStage;
        Upload: CompilationStage;
    }

    type Msg =
        | Wire of BusWireT.Msg
        | KeyPress of KeyboardMsg
        | ToggleGrid
        | KeepZoomCentered of XYPos
        | MouseMsg of MouseT
        | UpdateBoundingBoxes
        | UpdateSingleBoundingBox of ComponentId
        | UpdateScrollPos of XYPos
        | UpdateScrollPosFromCanvas of dispatch: ( Msg -> Unit)
        | ManualKeyUp of string // For manual key-press checking, e.g. CtrlC
        | ManualKeyDown of string // For manual key-press checking, e.g. CtrlC
        | CheckAutomaticScrolling
        | DoNothing
        // ------------------- Popup Dialog Management Messages----------------------//
        | ShowPopup of ((Msg -> Unit) -> PopupDialogData -> ReactElement)
        | ClosePopup
        | SetPopupDialogText of string option
        | SetPopupDialogInt of int option
        // ------------------- Issie Interface Messages ----------------------
        | InitialiseCreateComponent of LoadedComponent list * ComponentType * string // Need to initialise for drag-and-drop
        | FlushCommandStack
        | ResetModel
        | UpdateSelectedWires of ConnectionId list * bool
        | ColourSelection of compIds : ComponentId list * connIds : ConnectionId list * colour : HighLightColor
        | PortMovementStart
        | PortMovementEnd
        | ResetSelection
        | ToggleNet of CanvasState //This message does nothing in sheet, but will be picked up by the update function
        | SelectWires of ConnectionId list
        | SetSpinner of bool
        | Rotate of SymbolT.RotationType
        | Flip of SymbolT.FlipType
        | Arrangement of Arrange
        | RotateLabels
        | WireType of WireTypeMsg
        | IssieInterface of IssieInterfaceMsg
        | MovePort of MouseT //different from mousemsg because ctrl pressed too
        | SaveSymbols
        // ------------------- Compilation and Debugging ----------------------
        | StartCompiling of path: string * name: string * profile: Verilog.CompilationProfile
        | StartCompilationStage of CompilationStageLabel * path: string * name: string * profile: Verilog.CompilationProfile
        | StopCompilation
        | TickCompilation of float
        | FinishedCompilationStage
        | DebugSingleStep
        | DebugStepAndRead of parts: int 
        | DebugRead of parts: int 
        | OnDebugRead of data: int * viewer: int
        | DebugConnect
        | DebugDisconnect
        | DebugUpdateMapping of string array
        | DebugContinue
        | DebugPause
        | SetDebugDevice of string
        | TestPortReorder
        | TestSmartChannel
        | TestPortPosition
<<<<<<< HEAD
        | TestPortReorder2
=======
        //| TestScaleUp
        | TestScaleDown
>>>>>>> 0e56ddd2


    type ReadLog = | ReadLog of int

    type DebugState =
        | NotDebugging
        | Paused
        | Running

    type Model = {
        Wire: BusWireT.Model
        // function to create popup pane if present
        PopupViewFunc : ((Msg -> Unit) -> PopupDialogData -> Fable.React.ReactElement) option
        // data to populate popup (may not all be used)
        PopupDialogData : PopupDialogData
        BoundingBoxes: Map<CommonTypes.ComponentId, BoundingBox>
        LastValidBoundingBoxes: Map<CommonTypes.ComponentId, BoundingBox>
        SelectedLabel: CommonTypes.ComponentId option
        SelectedComponents: CommonTypes.ComponentId List
        SelectedWires: CommonTypes.ConnectionId list
        NearbyComponents: CommonTypes.ComponentId list
        ErrorComponents: CommonTypes.ComponentId list
        DragToSelectBox: BoundingBox
        ConnectPortsLine: XYPos * XYPos // Visual indicator for connecting ports, defines two vertices to draw a line in-between.
        TargetPortId: string // Keeps track of if a target port has been found for connecting two wires in-between.
        Action: CurrentAction
        ShowGrid: bool // Always true at the moment, kept in-case we want an optional grid
        //Theme: ThemeType
        CursorType: CursorType
        LastValidPos: XYPos
        SnapSymbols: SnapXY
        SnapSegments: SnapXY
        CurrentKeyPresses: Set<string> // For manual key-press checking, e.g. CtrlC
        /// how X,Y coordinates throughout draw block are scaled into screen pixels.
        /// All unscaled dimensions (screen pixels) have Screen prepended to name.
        Zoom: float
        /// the size of teh canvas in DrawBlock units
        CanvasSize: float // how large is the circuit canvas - can be changed dynamically
        TmpModel: Model Option
        UndoList: Model List
        RedoList: Model List
        AutomaticScrolling: bool // True if mouse is near the edge of the screen and is currently scrolling. This improved performance for manual scrolling with mouse wheel (don't check for automatic scrolling if there is no reason to)
        /// html scrolling position: this is in screen pixels, draw block X,Y values are 1/model.Zoom of this
        ScreenScrollPos: XYPos // copies HTML canvas scrolling position: (canvas.scrollLeft,canvas.scrollTop)
        /// this is Drawblock X,Y values
        LastMousePos: XYPos // For Symbol Movement
        ScrollingLastMousePos: XYPosMov // For keeping track of mouse movement when scrolling. Can't use LastMousePos as it's used for moving symbols (won't be able to move and scroll symbols at same time)
        LastMousePosForSnap: XYPos
        MouseCounter: int
        CtrlKeyDown : bool
        ScrollUpdateIsOutstanding: bool
        PrevWireSelection : ConnectionId list
        Compiling: bool
        CompilationStatus: CompileStatus
        CompilationProcess: ChildProcess option
        DebugState: DebugState
        DebugData: int list
        DebugMappings: string array
        DebugIsConnected: bool
        DebugDevice: string option
        }
    
    open Operators
    let wire_ = Lens.create (fun m -> m.Wire) (fun w m -> {m with Wire = w})
    let selectedComponents_ = Lens.create (fun m -> m.SelectedComponents) (fun sc m -> {m with SelectedComponents = sc})
    let selectedWires_ = Lens.create (fun m -> m.SelectedWires) (fun sw m -> {m with SelectedWires = sw})
    let boundingBoxes_ = Lens.create (fun m -> m.BoundingBoxes) (fun bb m -> {m with BoundingBoxes = bb})

    let wires_ = wire_ >-> BusWireT.wires_
    let symbol_ = wire_ >-> BusWireT.symbol_
    let symbols_ = wire_ >-> BusWireT.symbol_ >-> SymbolT.symbols_
    let symbolOf_ k = symbol_ >-> SymbolT.symbolOf_ k

    let scrollingLastMousePos_ = Lens.create (fun m -> m.ScrollingLastMousePos) (fun w m -> {m with ScrollingLastMousePos = w})
    let lastMousePos_ = Lens.create (fun m -> m.LastMousePos) (fun w m -> {m with LastMousePos = w})
    let screenScrollPos_ = Lens.create (fun m -> m.ScreenScrollPos) (fun w m -> {m with ScreenScrollPos = w})
    let lastMousePosForSnap_ = Lens.create (fun m -> m.LastMousePosForSnap) (fun w m -> {m with LastMousePosForSnap = w})
    let canvasSize_ = Lens.create (fun m -> m.CanvasSize) (fun w m -> {m with CanvasSize = w})

<|MERGE_RESOLUTION|>--- conflicted
+++ resolved
@@ -438,11 +438,8 @@
 
     /// For Keyboard messages
     type KeyboardMsg =
-<<<<<<< HEAD
-        | CtrlS | CtrlC | CtrlV | CtrlZ | CtrlY | CtrlA | CtrlW | AltC | AltV | AltZ | AltShiftZ | ZoomIn | ZoomOut | DEL | ESC | CtrlR | CtrlT
-=======
-        | CtrlS | CtrlC | CtrlV | CtrlZ | CtrlY | CtrlA | CtrlW | AltC | AltV | AltZ | AltShiftZ | ZoomIn | ZoomOut | DEL | ESC | CtrlU | CtrlI
->>>>>>> 0e56ddd2
+        | CtrlS | CtrlC | CtrlV | CtrlZ | CtrlY | CtrlA | CtrlW | AltC | AltV | AltZ | AltShiftZ | ZoomIn | ZoomOut | DEL | ESC | CtrlR | CtrlT | CtrlU | CtrlI
+
 
     type WireTypeMsg =
         | Jump | Radiussed | Modern
@@ -536,12 +533,10 @@
         | TestPortReorder
         | TestSmartChannel
         | TestPortPosition
-<<<<<<< HEAD
         | TestPortReorder2
-=======
         //| TestScaleUp
         | TestScaleDown
->>>>>>> 0e56ddd2
+
 
 
     type ReadLog = | ReadLog of int
