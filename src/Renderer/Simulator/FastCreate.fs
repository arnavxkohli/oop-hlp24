--- conflicted
+++ resolved
@@ -115,12 +115,8 @@
     match sc.Type with
     | ROM _ | RAM _ | AsyncROM _ -> 
         failwithf "What? Legacy RAM component types should never occur"
-<<<<<<< HEAD
-    | Input _ -> failwithf "Legacy Input component types should never occur"
-=======
     | Input _ ->
         failwithf "Legacy Input component types should never occur"
->>>>>>> 8ad4e9ba
     | Input1 (w, _)
     | Output w
     | Viewer w
